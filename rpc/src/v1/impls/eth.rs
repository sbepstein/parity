--- conflicted
+++ resolved
@@ -27,12 +27,8 @@
 
 use ethash::SeedHashCompute;
 use ethcore::account_provider::{AccountProvider, DappId};
-<<<<<<< HEAD
-use ethcore::client::{MiningBlockChainClient, BlockId, TransactionId, UncleId};
-=======
 use ethcore::block::IsBlock;
 use ethcore::client::{MiningBlockChainClient, BlockId, TransactionId, UncleId, StateOrBlock, StateClient, StateInfo, Call, EngineInfo};
->>>>>>> f864f72b
 use ethcore::ethereum::Ethash;
 use ethcore::filter::Filter as EthcoreFilter;
 use ethcore::header::{BlockNumber as EthBlockNumber, Seal};
@@ -567,23 +563,8 @@
 
 		let res = match num.unwrap_or_default() {
 			BlockNumber::Pending if self.options.pending_nonce_from_queue => {
-<<<<<<< HEAD
 				Ok(self.miner.next_nonce(&*self.client, &address).into())
 			}
-			id => {
-				try_bf!(check_known(&*self.client, id.clone()));
-				match self.client.nonce(&address, id.into()) {
-=======
-				let nonce = self.miner.last_nonce(&address)
-					.map(|n| n + 1.into())
-					.or_else(|| self.client.nonce(&address, BlockId::Latest));
-
-				match nonce {
-					Some(nonce) => Ok(nonce.into()),
-					None => Err(errors::database("latest nonce missing"))
-				}
-			},
-
 			BlockNumber::Pending => {
 				let info = self.client.chain_info();
 				let nonce = self.miner
@@ -599,11 +580,9 @@
 					None => Err(errors::database("latest nonce missing"))
 				}
 			},
-
 			number => {
 				try_bf!(check_known(&*self.client, number.clone()));
 				match self.client.nonce(&address, block_number_to_id(number)) {
->>>>>>> f864f72b
 					Some(nonce) => Ok(nonce.into()),
 					None => Err(errors::state_pruned()),
 				}
@@ -622,17 +601,10 @@
 		let block_number = self.client.chain_info().best_block_number;
 
 		Box::new(future::ok(match num {
-<<<<<<< HEAD
-			BlockNumber::Pending => self.miner.pending_transactions(block_number).map(|x| x.len().into()),
-			_ => self.client.block(num.into()).map(|block| block.transactions_count().into()),
-=======
-			BlockNumber::Pending => Some(
-				self.miner.status().transactions_in_pending_block.into()
-			),
+			BlockNumber::Pending =>
+				self.miner.pending_transactions(block_number).map(|x| x.len().into()),
 			_ =>
-				self.client.block(block_number_to_id(num))
-					.map(|block| block.transactions_count().into())
->>>>>>> f864f72b
+				self.client.block(block_number_to_id(num)).map(|block| block.transactions_count().into())
 		}))
 	}
 
@@ -675,15 +647,9 @@
 	fn transaction_by_hash(&self, hash: RpcH256) -> BoxFuture<Option<Transaction>> {
 		let hash: H256 = hash.into();
 		let block_number = self.client.chain_info().best_block_number;
-<<<<<<< HEAD
-		let tx = try_bf!(self.transaction(TransactionId::Hash(hash))).or_else(|| {
+		let tx = try_bf!(self.transaction(PendingTransactionId::Hash(hash))).or_else(|| {
 			self.miner.transaction(&hash)
 				.map(|t| Transaction::from_pending(t.pending().clone(), block_number + 1, self.eip86_transition))
-=======
-		let tx = try_bf!(self.transaction(PendingTransactionId::Hash(hash))).or_else(|| {
-			self.miner.transaction(block_number, &hash)
-				.map(|t| Transaction::from_pending(t, block_number, self.eip86_transition))
->>>>>>> f864f72b
 		});
 
 		Box::new(future::ok(tx))
