--- conflicted
+++ resolved
@@ -118,119 +118,6 @@
 
 		}
 	}
-<<<<<<< HEAD
-=======
-
-	// helper for getting account info at a given block.
-	fn account(&self, address: Address, id: BlockId) -> BoxFuture<Option<BasicAccount>, Error> {
-		let (sync, on_demand) = (self.sync.clone(), self.on_demand.clone());
-
-		self.header(id).and_then(move |header| {
-			let header = match header {
-				None => return future::ok(None).boxed(),
-				Some(hdr) => hdr,
-			};
-
-			let maybe_fut = sync.with_context(|ctx| on_demand.account(ctx, request::Account {
-				header: header,
-				address: address,
-			}));
-
-			match maybe_fut {
-				Some(fut) => fut.map(Some).map_err(err_premature_cancel).boxed(),
-				None => future::err(errors::network_disabled()).boxed(),
-			}
-		}).boxed()
-	}
-
-	// helper for getting proved execution.
-	fn proved_execution(&self, req: CallRequest, num: Trailing<BlockNumber>) -> BoxFuture<ExecutionResult, Error> {
-		const DEFAULT_GAS_PRICE: U256 = U256([0, 0, 0, 21_000_000]);
-
-		let (sync, on_demand, client) = (self.sync.clone(), self.on_demand.clone(), self.client.clone());
-		let req: CRequest = req.into();
-		let id = num.0.into();
-
-		let from = req.from.unwrap_or(Address::zero());
-		let nonce_fut = match req.nonce {
-			Some(nonce) => future::ok(Some(nonce)).boxed(),
-			None => self.account(from, id).map(|acc| acc.map(|a| a.nonce)).boxed(),
-		};
-
-		let gas_price_fut = match req.gas_price {
-			Some(price) => future::ok(price).boxed(),
-			None => dispatch::fetch_gas_price_corpus(
-				self.sync.clone(),
-				self.client.clone(),
-				self.on_demand.clone(),
-				self.cache.clone(),
-			).map(|corp| match corp.median() {
-				Some(median) => *median,
-				None => DEFAULT_GAS_PRICE,
-			}).boxed()
-		};
-
-		// if nonce resolves, this should too since it'll be in the LRU-cache.
-		let header_fut = self.header(id);
-
-		// fetch missing transaction fields from the network.
-		nonce_fut.join(gas_price_fut).and_then(move |(nonce, gas_price)| {
-			let action = req.to.map_or(Action::Create, Action::Call);
-			let gas = req.gas.unwrap_or(U256::from(10_000_000)); // better gas amount?
-			let value = req.value.unwrap_or_else(U256::zero);
-			let data = req.data.map_or_else(Vec::new, |d| d.to_vec());
-
-			future::done(match nonce {
-				Some(n) => Ok(EthTransaction {
-					nonce: n,
-					action: action,
-					gas: gas,
-					gas_price: gas_price,
-					value: value,
-					data: data,
-				}.fake_sign(from)),
-				None => Err(errors::unknown_block()),
-			})
-		}).join(header_fut).and_then(move |(tx, hdr)| {
-			// then request proved execution.
-			// TODO: get last-hashes from network.
-			let (env_info, hdr) = match (client.env_info(id), hdr) {
-				(Some(env_info), Some(hdr)) => (env_info, hdr),
-				_ => return future::err(errors::unknown_block()).boxed(),
-			};
-			let request = request::TransactionProof {
-				tx: tx,
-				header: hdr,
-				env_info: env_info,
-				engine: client.engine().clone(),
-			};
-
-			let proved_future = sync.with_context(move |ctx| {
-				on_demand.transaction_proof(ctx, request).map_err(err_premature_cancel).boxed()
-			});
-
-			match proved_future {
-				Some(fut) => fut.boxed(),
-				None => future::err(errors::network_disabled()).boxed(),
-			}
-		}).boxed()
-	}
-
-	fn block(&self, id: BlockId) -> BoxFuture<Option<encoded::Block>, Error> {
-		let (on_demand, sync) = (self.on_demand.clone(), self.sync.clone());
-
-		self.header(id).and_then(move |hdr| {
-			let req = match hdr {
-				Some(hdr) => request::Body::new(hdr),
-				None => return future::ok(None).boxed(),
-			};
-
-			match sync.with_context(move |ctx| on_demand.block(ctx, req)) {
-				Some(fut) => fut.map_err(err_premature_cancel).map(Some).boxed(),
-				None => future::err(errors::network_disabled()).boxed(),
-			}
-		}).boxed()
-	}
 
 	// get a "rich" block structure
 	fn rich_block(&self, id: BlockId, include_txs: bool) -> BoxFuture<Option<RichBlock>, Error> {
@@ -242,7 +129,7 @@
 			let header = block.decode_header();
 			let extra_info = engine.extra_info(&header);
 			RichBlock {
-				block: Block {
+				inner: Block {
 					hash: Some(header.hash().into()),
 					size: Some(block.rlp().as_raw().len().into()),
 					parent_hash: header.parent_hash().clone().into(),
@@ -272,7 +159,7 @@
 		};
 
 		// get the block itself.
-		self.block(id).and_then(move |block| match block {
+		self.fetcher().block(id).and_then(move |block| match block {
 			None => return future::ok(None).boxed(),
 			Some(block) => {
 				// then fetch the total difficulty (this is much easier after getting the block).
@@ -312,7 +199,7 @@
 									};
 
 									Some(fill_rich(block, score))
-								}).map_err(err_premature_cancel).boxed(),
+								}).map_err(errors::on_demand_cancel).boxed(),
 							None => return future::err(errors::network_disabled()).boxed(),
 						}
 					}
@@ -320,7 +207,6 @@
 			}
 		}).boxed()
 	}
->>>>>>> 52eae66c
 }
 
 impl Eth for EthClient {
@@ -655,7 +541,7 @@
 					future::ok(matches)
 				}) // and then collect them into a vector.
 				.map(|matches| matches.into_iter().map(|(_, v)| v).collect())
-				.map_err(err_premature_cancel)
+				.map_err(errors::on_demand_cancel)
 		});
 
 		match maybe_future {
