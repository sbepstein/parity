// Copyright 2015, 2016 Ethcore (UK) Ltd.
// This file is part of Parity.

// Parity is free software: you can redistribute it and/or modify
// it under the terms of the GNU General Public License as published by
// the Free Software Foundation, either version 3 of the License, or
// (at your option) any later version.

// Parity is distributed in the hope that it will be useful,
// but WITHOUT ANY WARRANTY; without even the implied warranty of
// MERCHANTABILITY or FITNESS FOR A PARTICULAR PURPOSE.  See the
// GNU General Public License for more details.

// You should have received a copy of the GNU General Public License
// along with Parity.  If not, see <http://www.gnu.org/licenses/>.

// TODO [todr] - own transactions should have higher priority

//! Transaction Queue

use std::cmp::{Ordering};
use std::collections::{HashMap, BTreeSet};
use util::numbers::{Uint, U256};
use util::hash::{Address, H256};
use util::table::*;
use ethcore::transaction::*;


#[derive(Clone, Debug)]
struct TransactionOrder {
	nonce_height: U256,
	gas_price: U256,
	hash: H256,
}

impl TransactionOrder {
	fn for_transaction(tx: &VerifiedTransaction, base_nonce: U256) -> Self {
		TransactionOrder {
			nonce_height: tx.nonce() - base_nonce,
			gas_price: tx.transaction.gas_price,
			hash: tx.hash(),
		}
	}

	fn update_height(mut self, nonce: U256, base_nonce: U256) -> Self {
		self.nonce_height = nonce - base_nonce;
		self
	}
}

impl Eq for TransactionOrder {}
impl PartialEq for TransactionOrder {
	fn eq(&self, other: &TransactionOrder) -> bool {
		self.cmp(other) == Ordering::Equal
	}
}
impl PartialOrd for TransactionOrder {
	fn partial_cmp(&self, other: &TransactionOrder) -> Option<Ordering> {
		Some(self.cmp(other))
	}
}
impl Ord for TransactionOrder {
	fn cmp(&self, b: &TransactionOrder) -> Ordering {
		// First check nonce_height
		if self.nonce_height != b.nonce_height {
			return self.nonce_height.cmp(&b.nonce_height);
		}

		// Then compare gas_prices
		let a_gas = self.gas_price;
		let b_gas = b.gas_price;
		if a_gas != b_gas {
			return a_gas.cmp(&b_gas);
		}

		// Compare hashes
		self.hash.cmp(&b.hash)
	}
}

struct VerifiedTransaction {
	transaction: SignedTransaction
}
impl VerifiedTransaction {
	fn new(transaction: SignedTransaction) -> Self {
		VerifiedTransaction {
			transaction: transaction
		}
	}

	fn hash(&self) -> H256 {
		self.transaction.hash()
	}

	fn nonce(&self) -> U256 {
		self.transaction.nonce
	}

	fn sender(&self) -> Address {
		self.transaction.sender().unwrap()
	}
}

struct TransactionSet {
	by_priority: BTreeSet<TransactionOrder>,
	by_address: Table<Address, U256, TransactionOrder>,
	limit: usize,
}

impl TransactionSet {
	fn insert(&mut self, sender: Address, nonce: U256, order: TransactionOrder) {
		self.by_priority.insert(order.clone());
		self.by_address.insert(sender, nonce, order);
	}

	fn enforce_limit(&mut self, by_hash: &HashMap<H256, VerifiedTransaction>) {
		let len = self.by_priority.len();
		if len <= self.limit {
			return;
		}

		let to_drop : Vec<&VerifiedTransaction> = {
			self.by_priority
				.iter()
				.skip(self.limit)
				.map(|order| by_hash.get(&order.hash).expect("Inconsistency in queue detected."))
				.collect()
		};

		for tx in to_drop {
			self.drop(&tx.sender(), &tx.nonce());
		}
	}

	fn drop(&mut self, sender: &Address, nonce: &U256) -> Option<TransactionOrder> {
		if let Some(tx_order) = self.by_address.remove(sender, nonce) {
			self.by_priority.remove(&tx_order);
			return Some(tx_order);
		}
		None
	}

	fn clear(&mut self) {
		self.by_priority.clear();
		self.by_address.clear();
	}
}

#[derive(Debug)]
/// Current status of the queue
pub struct TransactionQueueStatus {
	/// Number of pending transactions (ready to go to block)
	pub pending: usize,
	/// Number of future transactions (waiting for transactions with lower nonces first)
	pub future: usize,
}

/// TransactionQueue implementation
pub struct TransactionQueue {
	/// Priority queue for transactions that can go to block
	current: TransactionSet,
	/// Priority queue for transactions that has been received but are not yet valid to go to block
	future: TransactionSet,
	/// All transactions managed by queue indexed by hash
	by_hash: HashMap<H256, VerifiedTransaction>,
	/// Last nonce of transaction in current (to quickly check next expected transaction)
	last_nonces: HashMap<Address, U256>,
}

impl TransactionQueue {
	/// Creates new instance of this Queue
	pub fn new() -> Self {
		Self::with_limits(1024, 1024)
	}

	/// Create new instance of this Queue with specified limits
	pub fn with_limits(current_limit: usize, future_limit: usize) -> Self {
		let current = TransactionSet {
			by_priority: BTreeSet::new(),
			by_address: Table::new(),
			limit: current_limit,
		};
		let future = TransactionSet {
			by_priority: BTreeSet::new(),
			by_address: Table::new(),
			limit: future_limit,
		};

		TransactionQueue {
			current: current,
			future: future,
			by_hash: HashMap::new(),
			last_nonces: HashMap::new(),
		}
	}

	/// Returns current status for this queue
	pub fn status(&self) -> TransactionQueueStatus {
		TransactionQueueStatus {
			pending: self.current.by_priority.len(),
			future: self.future.by_priority.len(),
		}
	}

	/// Adds all signed transactions to queue to be verified and imported
	pub fn add_all<T>(&mut self, txs: Vec<SignedTransaction>, fetch_nonce: T)
		where T: Fn(&Address) -> U256 {
		for tx in txs.into_iter() {
			self.add(tx, &fetch_nonce);
		}
	}

	/// Add signed transaction to queue to be verified and imported
	pub fn add<T>(&mut self, tx: SignedTransaction, fetch_nonce: &T)
		where T: Fn(&Address) -> U256 {
		self.import_tx(VerifiedTransaction::new(tx), fetch_nonce);
	}

	/// Removes all transactions identified by hashes given in slice
	///
	/// If gap is introduced marks subsequent transactions as future
<<<<<<< HEAD
	pub fn remove_all(&mut self, transaction_hashes: &[H256]) {
		for transaction_hash in transaction_hashes {
			self.remove(&transaction_hash);
=======
	pub fn remove_all<T>(&mut self, txs: &[H256], fetch_nonce: T)
		where T: Fn(&Address) -> U256 {
		for tx in txs {
			self.remove(&tx, &fetch_nonce);
>>>>>>> 677c3996
		}
	}

	/// Removes transaction identified by hashes from queue.
	///
	/// If gap is introduced marks subsequent transactions as future
<<<<<<< HEAD
	pub fn remove(&mut self, transaction_hash: &H256) {
		let transaction = self.by_hash.remove(transaction_hash);
=======
	pub fn remove<T>(&mut self, hash: &H256, fetch_nonce: &T)
		where T: Fn(&Address) -> U256 {
		let transaction = self.by_hash.remove(hash);
>>>>>>> 677c3996
		if transaction.is_none() {
			// We don't know this transaction
			return;
		}
		let transaction = transaction.unwrap();
		let sender = transaction.sender();
		let nonce = transaction.nonce();

		println!("Removing tx: {:?}", transaction.transaction);
		// Remove from future
		self.future.drop(&sender, &nonce);

		// Remove from current
		let order = self.current.drop(&sender, &nonce);
		if order.is_none() {
			return;
		}

		// Let's remove transactions where tx.nonce < current_nonce
		// and if there are any future transactions matching current_nonce+1 - move to current
		let current_nonce = fetch_nonce(&sender);
		// We will either move transaction to future or remove it completely
		// so there will be no transactions from this sender in current
		self.last_nonces.remove(&sender);

		let all_nonces_from_sender = match self.current.by_address.row(&sender) {
			Some(row_map) => row_map.keys().cloned().collect::<Vec<U256>>(),
			None => vec![],
		};

		for k in all_nonces_from_sender {
			// Goes to future or is removed
			let order = self.current.drop(&sender, &k).unwrap();
			if k >= current_nonce {
				println!("Moving to future: {:?}", order);
				self.future.insert(sender.clone(), k, order.update_height(k, current_nonce));
			} else {
				self.by_hash.remove(&order.hash);
			}
		}
		self.future.enforce_limit(&self.by_hash);

		// And now lets check if there is some chain of transactions in future
		// that should be placed in current
		if let Some(new_current_top) = self.move_future_txs(sender.clone(), current_nonce - U256::one(), current_nonce) {
			self.last_nonces.insert(sender, new_current_top);
		}
	}

	/// Returns top transactions from the queue
	pub fn top_transactions(&self, size: usize) -> Vec<SignedTransaction> {
		self.current.by_priority
			.iter()
			.take(size)
			.map(|t| self.by_hash.get(&t.hash).expect("Transaction Queue Inconsistency"))
			.map(|t| t.transaction.clone())
			.collect()
	}

	/// Removes all elements (in any state) from the queue
	pub fn clear(&mut self) {
		self.current.clear();
		self.future.clear();
		self.by_hash.clear();
		self.last_nonces.clear();
	}

	fn move_future_txs(&mut self, address: Address, current_nonce: U256, first_nonce: U256) -> Option<U256> {
		println!("Moving from future for: {:?} base: {:?}", current_nonce, first_nonce);
		let mut current_nonce = current_nonce + U256::one();
		{
			let by_nonce = self.future.by_address.row_mut(&address);
			if let None = by_nonce {
				return None;
			}
			let mut by_nonce = by_nonce.unwrap();
			while let Some(order) = by_nonce.remove(&current_nonce) {
				// remove also from priority and hash
				self.future.by_priority.remove(&order);
				// Put to current
				println!("Moved: {:?}", order);
				let order = order.update_height(current_nonce.clone(), first_nonce);
				self.current.insert(address.clone(), current_nonce, order);
				current_nonce = current_nonce + U256::one();
			}
		}
		self.future.by_address.clear_if_empty(&address);
		// Returns last inserted nonce
		Some(current_nonce - U256::one())
	}

	fn import_tx<T>(&mut self, tx: VerifiedTransaction, fetch_nonce: &T)
		where T: Fn(&Address) -> U256 {
		let nonce = tx.nonce();
		let address = tx.sender();

		let next_nonce = self.last_nonces
			.get(&address)
			.cloned()
			.map_or_else(|| fetch_nonce(&address), |n| n + U256::one());

		println!("Expected next: {:?}, got: {:?}", next_nonce, nonce);
		// Check height
		if nonce > next_nonce {
			let order = TransactionOrder::for_transaction(&tx, next_nonce);
			// Insert to by_hash
			self.by_hash.insert(tx.hash(), tx);
			// We have a gap - put to future
			self.future.insert(address, nonce, order);
			self.future.enforce_limit(&self.by_hash);
			return;
		} else if next_nonce > nonce {
			// Droping transaction
			trace!(target: "sync", "Dropping transaction with nonce: {} - expecting: {}", nonce, next_nonce);
			return;
		}

		let base_nonce = fetch_nonce(&address);
		let order = TransactionOrder::for_transaction(&tx, base_nonce);
		// Insert to by_hash
		self.by_hash.insert(tx.hash(), tx);

		// Insert to current
		self.current.insert(address.clone(), nonce, order);
		// But maybe there are some more items waiting in future?
		let new_last_nonce = self.move_future_txs(address.clone(), nonce, base_nonce);
		self.last_nonces.insert(address.clone(), new_last_nonce.unwrap_or(nonce));
		// Enforce limit
		self.current.enforce_limit(&self.by_hash);
	}
}


#[cfg(test)]
mod test {
	extern crate rustc_serialize;
	use self::rustc_serialize::hex::FromHex;
	use std::collections::{HashMap, BTreeSet};
	use util::crypto::KeyPair;
	use util::numbers::{U256, Uint};
	use util::hash::{Address};
	use util::table::*;
	use ethcore::transaction::*;
	use super::*;
	use super::{TransactionSet, TransactionOrder, VerifiedTransaction};

	fn new_unsigned_tx(nonce: U256) -> Transaction {
		Transaction {
			action: Action::Create,
			value: U256::from(100),
			data: "3331600055".from_hex().unwrap(),
			gas: U256::from(100_000),
			gas_price: U256::one(),
			nonce: nonce
		}
	}

	fn new_tx() -> SignedTransaction {
		let keypair = KeyPair::create().unwrap();
		new_unsigned_tx(U256::from(123)).sign(&keypair.secret())
	}

	fn default_nonce(_address: &Address) -> U256 {
		U256::from(123)
	}

	fn new_txs(second_nonce: U256) -> (SignedTransaction, SignedTransaction) {
		let keypair = KeyPair::create().unwrap();
		let secret = &keypair.secret();
		let nonce = U256::from(123);
		let tx = new_unsigned_tx(nonce);
		let tx2 = new_unsigned_tx(nonce + second_nonce);

		(tx.sign(secret), tx2.sign(secret))
	}

	#[test]
	fn should_create_transaction_set() {
		// given
		let mut set = TransactionSet {
			by_priority: BTreeSet::new(),
			by_address: Table::new(),
			limit: 1
		};
		let (tx1, tx2) = new_txs(U256::from(1));
		let tx1 = VerifiedTransaction::new(tx1);
		let tx2 = VerifiedTransaction::new(tx2);
		let by_hash = {
			let mut x = HashMap::new();
			let tx1 = VerifiedTransaction::new(tx1.transaction.clone());
			let tx2 = VerifiedTransaction::new(tx2.transaction.clone());
			x.insert(tx1.hash(), tx1);
			x.insert(tx2.hash(), tx2);
			x
		};
		// Insert both transactions
		let order1 = TransactionOrder::for_transaction(&tx1, U256::zero());
		set.insert(tx1.sender(), tx1.nonce(), order1.clone());
		let order2 = TransactionOrder::for_transaction(&tx2, U256::zero());
		set.insert(tx2.sender(), tx2.nonce(), order2.clone());
		assert_eq!(set.by_priority.len(), 2);
		assert_eq!(set.by_address.len(), 2);

		// when
		set.enforce_limit(&by_hash);

		// then
		assert_eq!(set.by_priority.len(), 1);
		assert_eq!(set.by_address.len(), 1);
		assert_eq!(set.by_priority.iter().next().unwrap().clone(), order1);
		set.clear();
		assert_eq!(set.by_priority.len(), 0);
		assert_eq!(set.by_address.len(), 0);
	}


	#[test]
	fn should_import_tx() {
		// given
		let mut txq = TransactionQueue::new();
		let tx = new_tx();

		// when
		txq.add(tx, &default_nonce);

		// then
		let stats = txq.status();
		assert_eq!(stats.pending, 1);
	}

	#[test]
	fn should_import_txs_from_same_sender() {
		// given
		let mut txq = TransactionQueue::new();

		let (tx, tx2) = new_txs(U256::from(1));

		// when
		txq.add(tx.clone(), &default_nonce);
		txq.add(tx2.clone(), &default_nonce);

		// then
		let top = txq.top_transactions(5);
		assert_eq!(top[0], tx);
		assert_eq!(top[1], tx2);
		assert_eq!(top.len(), 2);
	}

	#[test]
	fn should_put_transaction_to_futures_if_gap_detected() {
		// given
		let mut txq = TransactionQueue::new();

		let (tx, tx2) = new_txs(U256::from(2));

		// when
		txq.add(tx.clone(), &default_nonce);
		txq.add(tx2.clone(), &default_nonce);

		// then
		let stats = txq.status();
		assert_eq!(stats.pending, 1);
		assert_eq!(stats.future, 1);
		let top = txq.top_transactions(5);
		assert_eq!(top.len(), 1);
		assert_eq!(top[0], tx);
	}

	#[test]
	fn should_move_transactions_if_gap_filled() {
		// given
		let mut txq = TransactionQueue::new();
		let kp = KeyPair::create().unwrap();
		let secret = kp.secret();
		let tx = new_unsigned_tx(U256::from(123)).sign(&secret);
		let tx1 = new_unsigned_tx(U256::from(124)).sign(&secret);
		let tx2 = new_unsigned_tx(U256::from(125)).sign(&secret);

		txq.add(tx, &default_nonce);
		assert_eq!(txq.status().pending, 1);
		txq.add(tx2, &default_nonce);
		assert_eq!(txq.status().future, 1);

		// when
		txq.add(tx1, &default_nonce);

		// then
		let stats = txq.status();
		assert_eq!(stats.pending, 3);
		assert_eq!(stats.future, 0);
	}

	#[test]
	fn should_remove_transaction() {
		// given
		let mut txq2 = TransactionQueue::new();
		let (tx, tx2) = new_txs(U256::from(3));
		txq2.add(tx.clone(), &default_nonce);
		txq2.add(tx2.clone(), &default_nonce);
		assert_eq!(txq2.status().pending, 1);
		assert_eq!(txq2.status().future, 1);

		// when
		txq2.remove(&tx.hash(), &default_nonce);
		txq2.remove(&tx2.hash(), &default_nonce);


		// then
		let stats = txq2.status();
		assert_eq!(stats.pending, 0);
		assert_eq!(stats.future, 0);
	}

	#[test]
	fn should_move_transactions_to_future_if_gap_introduced() {
		// given
		let mut txq = TransactionQueue::new();
		let (tx, tx2) = new_txs(U256::from(1));
		let tx3 = new_tx();
		txq.add(tx2.clone(), &default_nonce);
		assert_eq!(txq.status().future, 1);
		txq.add(tx3.clone(), &default_nonce);
		txq.add(tx.clone(), &default_nonce);
		assert_eq!(txq.status().pending, 3);

		// when
		txq.remove(&tx.hash(), &default_nonce);

		// then
		let stats = txq.status();
		assert_eq!(stats.future, 1);
		assert_eq!(stats.pending, 1);
	}

	#[test]
	fn should_clear_queue() {
		// given
		let mut txq = TransactionQueue::new();
		let (tx, tx2) = new_txs(U256::one());

		// add
		txq.add(tx2.clone(), &default_nonce);
		txq.add(tx.clone(), &default_nonce);
		let stats = txq.status();
		assert_eq!(stats.pending, 2);

		// when
		txq.clear();

		// then
		let stats = txq.status();
		assert_eq!(stats.pending, 0);
	}

	#[test]
	fn should_drop_old_transactions_when_hitting_the_limit() {
		// given
		let mut txq = TransactionQueue::with_limits(1, 1);
		let (tx, tx2) = new_txs(U256::one());
		txq.add(tx.clone(), &default_nonce);
		assert_eq!(txq.status().pending, 1);

		// when
		txq.add(tx2.clone(), &default_nonce);

		// then
		let t = txq.top_transactions(2);
		assert_eq!(txq.status().pending, 1);
		assert_eq!(t.len(), 1);
		assert_eq!(t[0], tx);
	}

	#[test]
	fn should_limit_future_transactions() {
		let mut txq = TransactionQueue::with_limits(10, 1);
		let (tx1, tx2) = new_txs(U256::from(4));
		let (tx3, tx4) = new_txs(U256::from(4));
		txq.add(tx1.clone(), &default_nonce);
		txq.add(tx3.clone(), &default_nonce);
		assert_eq!(txq.status().pending, 2);

		// when
		txq.add(tx2.clone(), &default_nonce);
		assert_eq!(txq.status().future, 1);
		txq.add(tx4.clone(), &default_nonce);

		// then
		assert_eq!(txq.status().future, 1);
	}

	#[test]
	fn should_drop_transactions_with_old_nonces() {
		let mut txq = TransactionQueue::new();
		let tx = new_tx();
		let last_nonce = tx.nonce.clone() + U256::one();
		let fetch_last_nonce = |_a: &Address| last_nonce;

		// when
		txq.add(tx, &fetch_last_nonce);

		// then
		let stats = txq.status();
		assert_eq!(stats.pending, 0);
		assert_eq!(stats.future, 0);
	}

	#[test]
	fn should_accept_same_transaction_twice() {
		// given
		let mut txq = TransactionQueue::new();
		let (tx1, tx2) = new_txs(U256::from(1));
		txq.add(tx1.clone(), &default_nonce);
		txq.add(tx2.clone(), &default_nonce);
		assert_eq!(txq.status().pending, 2);

		// when
		txq.remove(&tx1.hash(), &default_nonce);
		assert_eq!(txq.status().pending, 0);
		assert_eq!(txq.status().future, 1);
		txq.add(tx1.clone(), &default_nonce);

		// then
		let stats = txq.status();
		assert_eq!(stats.future, 0);
		assert_eq!(stats.pending, 2);
	}

	#[test]
	fn should_not_move_to_future_if_state_nonce_is_higher() {
		// given
		let next_nonce = |a: &Address| default_nonce(a) + U256::one();
		let mut txq = TransactionQueue::new();
		let (tx, tx2) = new_txs(U256::from(1));
		let tx3 = new_tx();
		txq.add(tx2.clone(), &default_nonce);
		assert_eq!(txq.status().future, 1);
		txq.add(tx3.clone(), &default_nonce);
		txq.add(tx.clone(), &default_nonce);
		assert_eq!(txq.status().pending, 3);

		// when
		txq.remove(&tx.hash(), &next_nonce);

		// then
		let stats = txq.status();
		assert_eq!(stats.future, 0);
		assert_eq!(stats.pending, 2);
	}

}<|MERGE_RESOLUTION|>--- conflicted
+++ resolved
@@ -219,30 +219,19 @@
 	/// Removes all transactions identified by hashes given in slice
 	///
 	/// If gap is introduced marks subsequent transactions as future
-<<<<<<< HEAD
-	pub fn remove_all(&mut self, transaction_hashes: &[H256]) {
-		for transaction_hash in transaction_hashes {
-			self.remove(&transaction_hash);
-=======
-	pub fn remove_all<T>(&mut self, txs: &[H256], fetch_nonce: T)
+	pub fn remove_all<T>(&mut self, transaction_hashes: &[H256], fetch_nonce: T)
 		where T: Fn(&Address) -> U256 {
-		for tx in txs {
-			self.remove(&tx, &fetch_nonce);
->>>>>>> 677c3996
+		for hash in transaction_hashes {
+			self.remove(&hash, &fetch_nonce);
 		}
 	}
 
 	/// Removes transaction identified by hashes from queue.
 	///
 	/// If gap is introduced marks subsequent transactions as future
-<<<<<<< HEAD
-	pub fn remove(&mut self, transaction_hash: &H256) {
+	pub fn remove<T>(&mut self, transaction_hash: &H256, fetch_nonce: &T)
+		where T: Fn(&Address) -> U256 {
 		let transaction = self.by_hash.remove(transaction_hash);
-=======
-	pub fn remove<T>(&mut self, hash: &H256, fetch_nonce: &T)
-		where T: Fn(&Address) -> U256 {
-		let transaction = self.by_hash.remove(hash);
->>>>>>> 677c3996
 		if transaction.is_none() {
 			// We don't know this transaction
 			return;
@@ -287,7 +276,7 @@
 
 		// And now lets check if there is some chain of transactions in future
 		// that should be placed in current
-		if let Some(new_current_top) = self.move_future_txs(sender.clone(), current_nonce - U256::one(), current_nonce) {
+		if let Some(new_current_top) = self.move_future_txs(sender.clone(), current_nonce, current_nonce) {
 			self.last_nonces.insert(sender, new_current_top);
 		}
 	}
@@ -310,9 +299,7 @@
 		self.last_nonces.clear();
 	}
 
-	fn move_future_txs(&mut self, address: Address, current_nonce: U256, first_nonce: U256) -> Option<U256> {
-		println!("Moving from future for: {:?} base: {:?}", current_nonce, first_nonce);
-		let mut current_nonce = current_nonce + U256::one();
+	fn move_future_txs(&mut self, address: Address, mut current_nonce: U256, first_nonce: U256) -> Option<U256> {
 		{
 			let by_nonce = self.future.by_address.row_mut(&address);
 			if let None = by_nonce {
@@ -368,7 +355,7 @@
 		// Insert to current
 		self.current.insert(address.clone(), nonce, order);
 		// But maybe there are some more items waiting in future?
-		let new_last_nonce = self.move_future_txs(address.clone(), nonce, base_nonce);
+		let new_last_nonce = self.move_future_txs(address.clone(), nonce + U256::one(), base_nonce);
 		self.last_nonces.insert(address.clone(), new_last_nonce.unwrap_or(nonce));
 		// Enforce limit
 		self.current.enforce_limit(&self.by_hash);
