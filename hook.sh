#!/bin/sh
<<<<<<< HEAD
echo "#!/bin/sh\ncargo build --features dev-clippy && cargo test --no-run -p ethash -p ethcore-util -p ethcore -p ethsync -p ethcore-rpc -p parity -p ethminer --features dev-clippy" > ./.git/hooks/pre-push
chmod +x ./.git/hooks/pre-push
=======
FILE=./.git/hooks/pre-push
echo "#!/bin/sh\n" > $FILE
# Exit on any error
echo "set -e" >> $FILE
# Run release build
echo "cargo build --release --features dev" >> $FILE
# Build tests
echo "cargo test --no-run --features dev \\" >> $FILE
echo "	-p ethash -p ethcore-util -p ethcore -p ethsync -p ethcore-rpc -p parity" >> $FILE
echo "" >> $FILE
chmod +x $FILE
>>>>>>> 22d1def8
<|MERGE_RESOLUTION|>--- conflicted
+++ resolved
@@ -1,8 +1,4 @@
 #!/bin/sh
-<<<<<<< HEAD
-echo "#!/bin/sh\ncargo build --features dev-clippy && cargo test --no-run -p ethash -p ethcore-util -p ethcore -p ethsync -p ethcore-rpc -p parity -p ethminer --features dev-clippy" > ./.git/hooks/pre-push
-chmod +x ./.git/hooks/pre-push
-=======
 FILE=./.git/hooks/pre-push
 echo "#!/bin/sh\n" > $FILE
 # Exit on any error
@@ -11,7 +7,6 @@
 echo "cargo build --release --features dev" >> $FILE
 # Build tests
 echo "cargo test --no-run --features dev \\" >> $FILE
-echo "	-p ethash -p ethcore-util -p ethcore -p ethsync -p ethcore-rpc -p parity" >> $FILE
+echo "	-p ethash -p ethcore-util -p ethcore -p ethsync -p ethcore-rpc -p parity -p ethminer" >> $FILE
 echo "" >> $FILE
-chmod +x $FILE
->>>>>>> 22d1def8
+chmod +x $FILE