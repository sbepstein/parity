{
	"engineName": "Frontier (Test)",
	"engineName": "Ethash",
	"params": {
		"accountStartNonce": "0x00",
<<<<<<< HEAD
		"frontierCompatibilityModeLimit": "0xf4240fff",
=======
		"frontierCompatibilityModeLimit": "0x10c8e0",
>>>>>>> 48229255
		"maximumExtraDataSize": "0x20",
		"tieBreakingGas": false,
		"minGasLimit": "0x1388",
		"gasLimitBoundDivisor": "0x0400",
		"minimumDifficulty": "0x020000",
		"difficultyBoundDivisor": "0x0800",
		"durationLimit": "0x0d",
		"blockReward": "0x4563918244F40000",
		"registrar" : "0xc6d9d2cd449a754c494264e1809c50e34d64562b",
		"networkID" : "0x1"
	},
	"genesis": {
		"nonce": "0x0000000000000042",
		"difficulty": "0x400000000",
		"mixHash": "0x0000000000000000000000000000000000000000000000000000000000000000",
		"author": "0x0000000000000000000000000000000000000000",
		"timestamp": "0x00",
		"parentHash": "0x0000000000000000000000000000000000000000000000000000000000000000",
		"extraData": "0x11bbe8db4e347b4e8c937c1c8370e4b5ed33adb3db69cbdb7a38e1e50b1b82fa",
		"gasLimit": "0x1388"
	},
	"accounts": {
		"0000000000000000000000000000000000000001": { "builtin": { "name": "ecrecover", "linear": { "base": 3000, "word": 0 } } },
		"0000000000000000000000000000000000000002": { "builtin": { "name": "sha256", "linear": { "base": 60, "word": 12 } } },
		"0000000000000000000000000000000000000003": { "builtin": { "name": "ripemd160", "linear": { "base": 600, "word": 120 } } },
		"0000000000000000000000000000000000000004": { "builtin": { "name": "identity", "linear": { "base": 15, "word": 3 } } }
	}
}<|MERGE_RESOLUTION|>--- conflicted
+++ resolved
@@ -3,11 +3,7 @@
 	"engineName": "Ethash",
 	"params": {
 		"accountStartNonce": "0x00",
-<<<<<<< HEAD
-		"frontierCompatibilityModeLimit": "0xf4240fff",
-=======
 		"frontierCompatibilityModeLimit": "0x10c8e0",
->>>>>>> 48229255
 		"maximumExtraDataSize": "0x20",
 		"tieBreakingGas": false,
 		"minGasLimit": "0x1388",
