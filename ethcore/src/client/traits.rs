--- conflicted
+++ resolved
@@ -412,16 +412,8 @@
 	/// Reopens an OpenBlock and updates uncles.
 	// fn reopen_block(&self, block: ClosedBlock) -> OpenBlock;
 
-<<<<<<< HEAD
 	/// Returns EvmFactory.
 	fn vm_factory(&self) -> &EvmFactory;
-=======
-	/// Returns latest schedule.
-	fn latest_schedule(&self) -> Schedule;
-
-	/// Returns base of this trait
-	fn as_block_chain_client(&self) -> &BlockChainClient;
->>>>>>> 2cfc2b95
 }
 
 /// Client facilities used by internally sealing Engines.
