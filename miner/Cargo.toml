[package]
description = "Parity Miner interface."
name = "ethcore-miner"
homepage = "http://parity.io"
license = "GPL-3.0"
version = "1.9.0"
authors = ["Parity Technologies <admin@parity.io>"]

[dependencies]
# TODO [ToDr] Rewrite using reqwest
hyper = { git = "https://github.com/paritytech/hyper", default-features = false }

ansi_term = "0.10"
common-types = { path = "../ethcore/types" }
<<<<<<< HEAD
error-chain = "0.11"
=======
ethabi = "5.1"
ethabi-contract = "5.0"
ethabi-derive = "5.0"
>>>>>>> c060d958
ethash = { path = "../ethash" }
ethcore-transaction = { path = "../ethcore/transaction" }
ethereum-types = "0.2"
ethkey = { path = "../ethkey" }
futures = "0.1"
heapsize = "0.4"
keccak-hash = { path = "../util/hash" }
linked-hash-map = "0.5"
log = "0.3"
parking_lot = "0.5"
price-info = { path = "../price-info" }
rustc-hex = "1.0"
table = { path = "../util/table" }
transaction-pool = { path = "../transaction-pool" }
transient-hashmap = "0.4"<|MERGE_RESOLUTION|>--- conflicted
+++ resolved
@@ -12,13 +12,10 @@
 
 ansi_term = "0.10"
 common-types = { path = "../ethcore/types" }
-<<<<<<< HEAD
 error-chain = "0.11"
-=======
 ethabi = "5.1"
 ethabi-contract = "5.0"
 ethabi-derive = "5.0"
->>>>>>> c060d958
 ethash = { path = "../ethash" }
 ethcore-transaction = { path = "../ethcore/transaction" }
 ethereum-types = "0.2"
